from __future__ import annotations

"""Helpers for executing Great Expectations contracts on curated datasets."""

import json
from dataclasses import dataclass
from pathlib import Path
from typing import Any, cast

import pandas as pd

from firecrawl_demo.core import config
from firecrawl_demo.core.excel import read_dataset

from .shared_config import canonical_contracts_config

# Try to import Great Expectations modules
try:
    from great_expectations.core.batch import Batch  # type: ignore[import-untyped]
    from great_expectations.core.batch_spec import (
        RuntimeDataBatchSpec,  # type: ignore[import-untyped]
    )
    from great_expectations.core.expectation_suite import (
        ExpectationSuite,  # type: ignore[import-untyped]
    )
    from great_expectations.data_context.data_context.context_factory import (
<<<<<<< HEAD
        project_manager,  # type: ignore[attr-defined]; type: ignore[attr-defined]
=======
        project_manager,  # type: ignore[attr-defined]
>>>>>>> a2d70109
    )
    from great_expectations.execution_engine.pandas_execution_engine import (  # type: ignore[import-untyped]
        PandasExecutionEngine,
    )
    from great_expectations.expectations.expectation_configuration import (  # type: ignore[import-untyped]
        ExpectationConfiguration,
    )
    from great_expectations.validator.validator import (
        Validator,  # type: ignore[import-untyped]
    )

    project_manager.is_using_cloud = lambda: False  # type: ignore[assignment,attr-defined]
    GREAT_EXPECTATIONS_AVAILABLE = True
except (ImportError, TypeError, AttributeError):
    GREAT_EXPECTATIONS_AVAILABLE = False

    # Fallback classes when Great Expectations is not available
    @dataclass
    class ExpectationSuite:  # type: ignore[no-redef]
        name: str
        expectations: list[Any]
        meta: dict[str, Any]

        def __init__(self, name: str, expectations: list[Any] | None = None):
            self.name = name
            self.expectations = expectations or []
            self.meta = {}

    @dataclass
    class ExpectationConfiguration:  # type: ignore[no-redef]
        expectation_type: str
        kwargs: dict[str, Any]
        meta: dict[str, Any] | None

        def __init__(
            self,
            expectation_type: str | None = None,
            kwargs: dict[str, Any] | None = None,
            meta: dict[str, Any] | None = None,
            type: str | None = None,
        ):
            # Handle both parameter names for compatibility
            self.expectation_type = expectation_type or type or ""
            self.kwargs = kwargs or {}
            self.meta = meta

        def to_domain_obj(self) -> ExpectationConfiguration:  # type: ignore[misc]
            return self  # type: ignore[return-value]

    @dataclass
    class RuntimeDataBatchSpec:  # type: ignore[no-redef]
        batch_data: Any

    @dataclass
    class Batch:  # type: ignore[no-redef]
        data: Any
        batch_spec: RuntimeDataBatchSpec

        def __init__(self, data: Any, batch_spec: RuntimeDataBatchSpec):
            self.data = data
            self.batch_spec = batch_spec

    class PandasExecutionEngine:  # type: ignore[no-redef]
        pass

    @dataclass
    class Validator:  # type: ignore[no-redef]
        execution_engine: PandasExecutionEngine
        expectation_suite: ExpectationSuite
        batches: list[Batch]

        def validate(self) -> Any:
            # Fallback validation - always return success when GE unavailable
            return FallbackValidationResult()


@dataclass
class FallbackValidationResult:
    def to_json_dict(self) -> dict[str, Any]:
        return {
            "success": True,
            "statistics": {
                "successful_expectations": 0,
                "unsuccessful_expectations": 0,
            },
            "results": [],
            "suite_name": "fallback_suite",
            "meta": {
                "note": "Great Expectations not available - using fallback validation"
            },
        }


@dataclass(frozen=True)
class CuratedDatasetContractResult:
    """Serialisable summary of a Great Expectations validation run."""

    success: bool
    statistics: dict[str, Any]
    results: list[dict[str, Any]]
    expectation_suite_name: str
    meta: dict[str, Any]

    @property
    def unsuccessful_expectations(self) -> int:
        """Return the number of failing expectations for quick gating."""

        return int(self.statistics.get("unsuccessful_expectations", 0))


def _expectation_suite_path() -> Path:
    return (
        config.PROJECT_ROOT
        / "data_contracts"
        / "great_expectations"
        / "expectations"
        / "curated_dataset.json"
    )


def _load_expectation_suite() -> ExpectationSuite:
    if not GREAT_EXPECTATIONS_AVAILABLE:
        # Return fallback suite when GE unavailable
        return ExpectationSuite(name="fallback_suite", expectations=[])

    payload = json.loads(_expectation_suite_path().read_text())
    suite = ExpectationSuite(name=payload["expectation_suite_name"], expectations=[])
    suite.meta.update(payload.get("meta", {}))

    canonical = canonical_contracts_config()
    provinces = list(canonical.get("provinces", []))
    statuses = list(canonical.get("statuses", []))
    evidence = canonical.get("evidence", {})
    min_conf = float(evidence.get("minimum_confidence", 0))
    max_conf = float(evidence.get("maximum_confidence", 100))
    has_confidence_check = False

    expectations_payload = payload.get("expectations", [])
    if isinstance(expectations_payload, list):
        for entry in expectations_payload:
            if not isinstance(entry, dict):
                continue
            expectation_type = entry.get("expectation_type")
            if not isinstance(expectation_type, str):
                continue
            kwargs_raw = entry.get("kwargs", {})
            kwargs = dict(kwargs_raw) if isinstance(kwargs_raw, dict) else {}
            column_raw = kwargs.get("column")
            column = column_raw if isinstance(column_raw, str) else None

            if expectation_type == "expect_column_values_to_be_in_set":
                if column == "Province":
                    kwargs["value_set"] = provinces
                elif column == "Status":
                    kwargs["value_set"] = statuses
            elif (
                expectation_type == "expect_column_values_to_be_between"
                and column == "Confidence"
            ):
                kwargs["min_value"] = min_conf
                kwargs["max_value"] = float(kwargs.get("max_value", max_conf))
                has_confidence_check = True

            meta_raw = entry.get("meta")
            meta = dict(meta_raw) if isinstance(meta_raw, dict) else None
            config = ExpectationConfiguration(  # type: ignore[call-arg]
                type=expectation_type,
                kwargs=kwargs,
                meta=meta,
            )
            suite.add_expectation_configuration(config)  # type: ignore[arg-type]
<<<<<<< HEAD
    return _apply_canonical_configuration(suite)


def _apply_canonical_configuration(suite: ExpectationSuite) -> ExpectationSuite:
    """Ensure the suite reflects canonical taxonomy and thresholds."""

    if not GREAT_EXPECTATIONS_AVAILABLE:
        return suite

    config_payload = canonical_contracts_config()
    provinces = list(config_payload.get("provinces", []))
    statuses = list(config_payload.get("statuses", []))
    evidence = config_payload.get("evidence", {})
    min_conf = int(evidence.get("minimum_confidence", 0))
    max_conf = int(evidence.get("maximum_confidence", 100))

    has_confidence_check = False

    # Create a new suite with modified expectations
    modified_suite = ExpectationSuite(name=suite.name, expectations=[])
    modified_suite.meta.update(suite.meta)

    for expectation in suite.expectation_configurations:  # type: ignore[attr-defined]
        if not isinstance(expectation, ExpectationConfiguration):
            continue
        expectation_type = expectation.type
        column_raw = expectation.kwargs.get("column")
        column = column_raw if isinstance(column_raw, str) else None

        # Create a copy of kwargs to modify
        new_kwargs = dict(expectation.kwargs)
        new_meta = dict(expectation.meta) if expectation.meta else None

        if expectation_type == "expect_column_values_to_be_in_set":
            if column == "Province":
                new_kwargs["value_set"] = provinces
            elif column == "Status":
                new_kwargs["value_set"] = statuses
        elif (
            expectation_type == "expect_column_values_to_be_between"
            and column == "Confidence"
        ):
            # Override with canonical confidence thresholds
            new_kwargs["min_value"] = float(min_conf)
            new_kwargs["max_value"] = float(max_conf)
            has_confidence_check = True
=======
>>>>>>> a2d70109

        # Create new config with modified kwargs
        new_config = ExpectationConfiguration(  # type: ignore[call-arg]
            type=expectation_type,
            kwargs=new_kwargs,
            meta=new_meta,
        )
        modified_suite.add_expectation_configuration(new_config)  # type: ignore[arg-type]

    if not has_confidence_check:
        config = ExpectationConfiguration(  # type: ignore[call-arg]
            type="expect_column_values_to_be_between",
            kwargs={
                "column": "Confidence",
                "min_value": float(min_conf),
                "max_value": float(max_conf),
            },
            meta={
                "notes": "Evidence confidence must meet canonical thresholds.",
            },
        )
        modified_suite.add_expectation_configuration(config)  # type: ignore[arg-type]

    return modified_suite


def _prepare_validation_frame(frame: pd.DataFrame) -> pd.DataFrame:
    """Return a copy of *frame* normalised for Great Expectations."""

    prepared = frame.copy()
    if "Confidence" in prepared.columns:
        prepared["Confidence"] = pd.to_numeric(prepared["Confidence"], errors="coerce")
    return prepared


def validate_curated_dataframe(frame: pd.DataFrame) -> CuratedDatasetContractResult:
    """Execute the curated dataset expectation suite against a dataframe."""

    if not GREAT_EXPECTATIONS_AVAILABLE:
        # Return fallback result when GE unavailable
        return CuratedDatasetContractResult(
            success=True,
            statistics={"successful_expectations": 0, "unsuccessful_expectations": 0},
            results=[],
            expectation_suite_name="fallback_suite",
            meta={
                "note": "Great Expectations not available - using fallback validation"
            },
        )

    suite = _load_expectation_suite()
<<<<<<< HEAD
    batch_data = frame.copy()

    # Convert Confidence to numeric type if present
    if "Confidence" in batch_data.columns:
        batch_data["Confidence"] = pd.to_numeric(
            batch_data["Confidence"], errors="coerce"
        )
=======
    batch_data = _prepare_validation_frame(frame)
>>>>>>> a2d70109
    batch = Batch(
        data=cast(Any, batch_data),
        batch_spec=RuntimeDataBatchSpec(batch_data=batch_data),
    )
    validator = Validator(
        execution_engine=PandasExecutionEngine(),
        expectation_suite=suite,
        batches=[batch],
    )
    validation = validator.validate()
    payload = validation.to_json_dict()
    statistics_raw = payload.get("statistics", {})
    statistics: dict[str, Any]
    if isinstance(statistics_raw, dict):
        statistics = dict(statistics_raw)
    else:
        statistics = {}

    results_raw = payload.get("results", [])
    results: list[dict[str, Any]] = []
    if isinstance(results_raw, list):
        for entry in results_raw:
            if isinstance(entry, dict):
                results.append(dict(entry))

    meta_raw = payload.get("meta", {})
    meta: dict[str, Any]
    if isinstance(meta_raw, dict):
        meta = dict(meta_raw)
    else:
        meta = {}

    suite_name_raw = payload.get("suite_name")
    suite_name = (
        str(suite_name_raw) if suite_name_raw is not None else str(suite.name or "")
    )

    return CuratedDatasetContractResult(
        success=bool(payload.get("success", False)),
        statistics=statistics,
        results=results,
        expectation_suite_name=suite_name,
        meta=meta,
    )


def validate_curated_file(path: Path) -> CuratedDatasetContractResult:
    """Load a dataset from disk and validate it using the curated suite."""

    frame = read_dataset(path)
    return validate_curated_dataframe(frame)<|MERGE_RESOLUTION|>--- conflicted
+++ resolved
@@ -24,11 +24,7 @@
         ExpectationSuite,  # type: ignore[import-untyped]
     )
     from great_expectations.data_context.data_context.context_factory import (
-<<<<<<< HEAD
         project_manager,  # type: ignore[attr-defined]; type: ignore[attr-defined]
-=======
-        project_manager,  # type: ignore[attr-defined]
->>>>>>> a2d70109
     )
     from great_expectations.execution_engine.pandas_execution_engine import (  # type: ignore[import-untyped]
         PandasExecutionEngine,
@@ -200,7 +196,6 @@
                 meta=meta,
             )
             suite.add_expectation_configuration(config)  # type: ignore[arg-type]
-<<<<<<< HEAD
     return _apply_canonical_configuration(suite)
 
 
@@ -247,8 +242,6 @@
             new_kwargs["min_value"] = float(min_conf)
             new_kwargs["max_value"] = float(max_conf)
             has_confidence_check = True
-=======
->>>>>>> a2d70109
 
         # Create new config with modified kwargs
         new_config = ExpectationConfiguration(  # type: ignore[call-arg]
@@ -300,7 +293,6 @@
         )
 
     suite = _load_expectation_suite()
-<<<<<<< HEAD
     batch_data = frame.copy()
 
     # Convert Confidence to numeric type if present
@@ -308,9 +300,6 @@
         batch_data["Confidence"] = pd.to_numeric(
             batch_data["Confidence"], errors="coerce"
         )
-=======
-    batch_data = _prepare_validation_frame(frame)
->>>>>>> a2d70109
     batch = Batch(
         data=cast(Any, batch_data),
         batch_spec=RuntimeDataBatchSpec(batch_data=batch_data),
