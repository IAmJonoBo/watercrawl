--- conflicted
+++ resolved
@@ -4,7 +4,6 @@
         {% do exceptions.raise_compiler_error('CONTRACTS_CANONICAL_JSON must be set before running contracts macros.') %}
     {% endif %}
     {% do return(fromjson(raw)) %}
-<<<<<<< HEAD
 {% endmacro %}
 
 
@@ -17,8 +16,6 @@
 {% macro contracts_status_values() %}
     {% set payload = _contracts_canonical_payload() %}
     {% do return(payload.get('statuses', [])) %}
-=======
->>>>>>> a2d70109
 {% endmacro %}
 
 
