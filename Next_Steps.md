--- conflicted
+++ resolved
@@ -37,12 +37,10 @@
 - [x] Architecture docs — docs/architecture.md
 
 ## Risks/Notes
-<<<<<<< HEAD
 - [ ] Firecrawl SDK now feature-flagged; production rollout still blocked on credential management and ALLOW_NETWORK_RESEARCH policy.
 - [ ] Secrets handling remains `.env` based; migrate to vault/secret manager for long-term governance.
 - [ ] Monitor pre-commit hook runtimes once CI enables them to avoid exceeding build minutes.
 - [ ] Enforced pandas/requests type stubs—watch for downstream mypy regressions without `type: ignore` escapes.
-=======
 
 - [ ] Optional Firecrawl integration pending real SDK availability; CLI/pipeline operate with research adapters for now.
 - [ ] Type stubs handled via `type: ignore`; consider adding official stubs to dependencies.
@@ -234,5 +232,4 @@
 - MC P `plan→commit` tests failing or missing audit logs.
 - Robots/politeness compliance failing on the test corpus.
 
-> Update the checkboxes above to reference the relevant **AT-** IDs as you complete them (e.g., “MCP server … (AT‑15, AT‑16, AT‑19)”).
->>>>>>> b545c1ec
+> Update the checkboxes above to reference the relevant **AT-** IDs as you complete them (e.g., “MCP server … (AT‑15, AT‑16, AT‑19)”).